<div align="center">
  <a href="https://eslint.org/">
    <img width="150" height="150" src="https://eslint.org/assets/img/logo.svg">
  </a>
  <a href="https://testing-library.com/">
    <img width="150" height="150" src="https://raw.githubusercontent.com/testing-library/dom-testing-library/master/other/octopus.png">
  </a>
  <h1>eslint-plugin-testing-library</h1>
  <p>ESLint plugin to follow best practices and anticipate common mistakes when writing tests with Testing Library</p>
</div>

<hr>

[![Build status][build-badge]][build-url]
[![Package version][version-badge]][version-url]
[![MIT License][license-badge]][license-url]
<br>
[![semantic-release](https://img.shields.io/badge/%20%20%F0%9F%93%A6%F0%9F%9A%80-semantic--release-e10079.svg?style=flat-square)](https://github.com/semantic-release/semantic-release)
[![PRs Welcome][pr-badge]][pr-url]
<br>
[![Watch on Github][gh-watchers-badge]][gh-watchers-url]
[![Star on Github][gh-stars-badge]][gh-stars-url]
[![Tweet][tweet-badge]][tweet-url]

<!-- ALL-CONTRIBUTORS-BADGE:START - Do not remove or modify this section -->
<<<<<<< HEAD

[![All Contributors](https://img.shields.io/badge/all_contributors-34-orange.svg?style=flat-square)](#contributors-)

=======
[![All Contributors](https://img.shields.io/badge/all_contributors-34-orange.svg?style=flat-square)](#contributors-)
>>>>>>> f78720d3
<!-- ALL-CONTRIBUTORS-BADGE:END -->

## Installation

You'll first need to install [ESLint](http://eslint.org):

```
$ npm i eslint --save-dev
```

Next, install `eslint-plugin-testing-library`:

```
$ npm install eslint-plugin-testing-library --save-dev
```

**Note:** If you installed ESLint globally (using the `-g` flag) then you must also install `eslint-plugin-testing-library` globally.

## Usage

Add `testing-library` to the plugins section of your `.eslintrc` configuration file. You can omit the `eslint-plugin-` prefix:

```json
{
  "plugins": ["testing-library"]
}
```

Then configure the rules you want to use under the rules section.

```json
{
  "rules": {
    "testing-library/await-async-query": "error",
    "testing-library/no-await-sync-query": "error",
    "testing-library/no-debug": "warn"
  }
}
```

## Shareable configurations

This plugin exports several recommended configurations that enforce good practices for specific Testing Library packages.
You can find more info about enabled rules in the [Supported Rules section](#supported-rules) within the `Configurations` column.

### DOM Testing Library

Enforces recommended rules for DOM Testing Library.

To enable this configuration use the `extends` property in your
`.eslintrc` config file:

```json
{
  "extends": ["plugin:testing-library/dom"]
}
```

### Angular

Enforces recommended rules for Angular Testing Library.

To enable this configuration use the `extends` property in your
`.eslintrc` config file:

```json
{
  "extends": ["plugin:testing-library/angular"]
}
```

### React

Enforces recommended rules for React Testing Library.

To enable this configuration use the `extends` property in your
`.eslintrc` config file:

```json
{
  "extends": ["plugin:testing-library/react"]
}
```

### Vue

Enforces recommended rules for Vue Testing Library.

To enable this configuration use the `extends` property in your
`.eslintrc` config file:

```json
{
  "extends": ["plugin:testing-library/vue"]
}
```

## Supported Rules

<<<<<<< HEAD
| Rule                                                                             | Description                                                                              | Configurations                                                    | Fixable            |
| -------------------------------------------------------------------------------- | ---------------------------------------------------------------------------------------- | ----------------------------------------------------------------- | ------------------ |
| [await-async-query](docs/rules/await-async-query.md)                             | Enforce async queries to have proper `await`                                             | ![dom-badge][] ![angular-badge][] ![react-badge][] ![vue-badge][] |                    |
| [await-async-utils](docs/rules/await-async-utils.md)                             | Enforce async utils to be awaited properly                                               | ![dom-badge][] ![angular-badge][] ![react-badge][] ![vue-badge][] |                    |
| [await-fire-event](docs/rules/await-fire-event.md)                               | Enforce async fire event methods to be awaited                                           | ![vue-badge][]                                                    |                    |
| [consistent-data-testid](docs/rules/consistent-data-testid.md)                   | Ensure `data-testid` values match a provided regex.                                      |                                                                   |                    |
| [no-await-sync-query](docs/rules/no-await-sync-query.md)                         | Disallow unnecessary `await` for sync queries                                            | ![dom-badge][] ![angular-badge][] ![react-badge][] ![vue-badge][] |                    |
| [no-container](docs/rules/no-container.md)                                       | Disallow the use of `container` methods                                                  | ![angular-badge][] ![react-badge][] ![vue-badge][]                |                    |
| [no-debug](docs/rules/no-debug.md)                                               | Disallow the use of `debug`                                                              | ![angular-badge][] ![react-badge][] ![vue-badge][]                |                    |
| [no-dom-import](docs/rules/no-dom-import.md)                                     | Disallow importing from DOM Testing Library                                              | ![angular-badge][] ![react-badge][] ![vue-badge][]                | ![fixable-badge][] |
| [no-manual-cleanup](docs/rules/no-manual-cleanup.md)                             | Disallow the use of `cleanup`                                                            |                                                                   |                    |
| [no-multiple-assertions-wait-for](docs/rules/no-multiple-assertions-wait-for.md) | Disallow the use of multiple expect inside `waitFor`                                     |                                                                   |                    |
| [no-node-access](docs/rules/no-node-access.md)                                   | Disallow direct Node access                                                              | ![angular-badge][] ![react-badge][] ![vue-badge][]                |                    |
| [no-promise-in-fire-event](docs/rules/no-promise-in-fire-event.md)               | Disallow the use of promises passed to a `fireEvent` method                              |                                                                   |                    |
| [no-render-in-setup](docs/rules/no-render-in-setup.md)                           | Disallow the use of `render` in setup functions                                          |                                                                   |                    |
| [no-side-effects-wait-for](docs/rules/no-side-effects-wait-for.md)               | Disallow the use of side effects inside `waitFor`                                        |                                                                   |                    |
| [no-wait-for-empty-callback](docs/rules/no-wait-for-empty-callback.md)           | Disallow empty callbacks for `waitFor` and `waitForElementToBeRemoved`                   | ![dom-badge][] ![angular-badge][] ![react-badge][] ![vue-badge][] |                    |
| [no-wait-for-snapshot](docs/rules/no-wait-for-snapshot.md)                       | Ensures no snapshot is generated inside of a `waitFor` call                              |                                                                   |                    |
| [prefer-explicit-assert](docs/rules/prefer-explicit-assert.md)                   | Suggest using explicit assertions rather than just `getBy*` queries                      |                                                                   |                    |
| [prefer-find-by](docs/rules/prefer-find-by.md)                                   | Suggest using `findBy*` methods instead of the `waitFor` + `getBy` queries               | ![dom-badge][] ![angular-badge][] ![react-badge][] ![vue-badge][] | ![fixable-badge][] |
| [prefer-presence-queries](docs/rules/prefer-presence-queries.md)                 | Enforce specific queries when checking element is present or not                         |                                                                   |                    |
| [prefer-user-event](docs/rules/prefer-user-event.md)                             | Suggest using `userEvent` library instead of `fireEvent` for simulating user interaction | ![dom-badge][] ![angular-badge][] ![react-badge][] ![vue-badge][] |                    |
| [prefer-screen-queries](docs/rules/prefer-screen-queries.md)                     | Suggest using screen while using queries                                                 | ![dom-badge][] ![angular-badge][] ![react-badge][] ![vue-badge][] |                    |
| [prefer-wait-for](docs/rules/prefer-wait-for.md)                                 | Use `waitFor` instead of deprecated wait methods                                         |                                                                   | ![fixable-badge][] |
| [render-result-naming-convention](docs/rules/render-result-naming-convention.md) | Enforce a valid naming for return value from `render`                                    | ![angular-badge][] ![react-badge][] ![vue-badge][]                |                    |
=======
| Rule                                                                   | Description                                                                | Configurations                                                            | Fixable            |
| ---------------------------------------------------------------------- | -------------------------------------------------------------------------- | ------------------------------------------------------------------------- | ------------------ |
| [await-async-query](docs/rules/await-async-query.md)                   | Enforce async queries to have proper `await`                               | ![recommended-badge][] ![angular-badge][] ![react-badge][] ![vue-badge][] |                    |
| [await-async-utils](docs/rules/await-async-utils.md)                   | Enforce async utils to be awaited properly                                 | ![recommended-badge][] ![angular-badge][] ![react-badge][] ![vue-badge][] |                    |
| [await-fire-event](docs/rules/await-fire-event.md)                     | Enforce async fire event methods to be awaited                             | ![vue-badge][]                                                            |                    |
| [consistent-data-testid](docs/rules/consistent-data-testid.md)         | Ensure `data-testid` values match a provided regex.                        |                                                                           |                    |
| [no-await-sync-query](docs/rules/no-await-sync-query.md)               | Disallow unnecessary `await` for sync queries                              | ![recommended-badge][] ![angular-badge][] ![react-badge][] ![vue-badge][] |                    |
| [no-debug](docs/rules/no-debug.md)                                     | Disallow the use of `debug`                                                | ![angular-badge][] ![react-badge][] ![vue-badge][]                        |                    |
| [no-dom-import](docs/rules/no-dom-import.md)                           | Disallow importing from DOM Testing Library                                | ![angular-badge][] ![react-badge][] ![vue-badge][]                        | ![fixable-badge][] |
| [no-manual-cleanup](docs/rules/no-manual-cleanup.md)                   | Disallow the use of `cleanup`                                              |                                                                           |                    |
| [no-render-in-setup](docs/rules/no-render-in-setup.md)                 | Disallow the use of `render` in setup functions                            |                                                                           |                    |
| [no-wait-for-empty-callback](docs/rules/no-wait-for-empty-callback.md) | Disallow empty callbacks for `waitFor` and `waitForElementToBeRemoved`     |                                                                           |                    |
| [no-wait-for-snapshot](docs/rules/no-wait-for-snapshot.md)             | Ensures no snapshot is generated inside of a `waitFor` call                |                                                                           |                    |
| [prefer-explicit-assert](docs/rules/prefer-explicit-assert.md)         | Suggest using explicit assertions rather than just `getBy*` queries        |                                                                           |                    |
| [prefer-find-by](docs/rules/prefer-find-by.md)                         | Suggest using `findBy*` methods instead of the `waitFor` + `getBy` queries | ![recommended-badge][] ![angular-badge][] ![react-badge][] ![vue-badge][] | ![fixable-badge][] |
| [prefer-presence-queries](docs/rules/prefer-presence-queries.md)       | Enforce specific queries when checking element is present or not           |                                                                           |                    |
| [prefer-screen-queries](docs/rules/prefer-screen-queries.md)           | Suggest using screen while using queries                                   |                                                                           |                    |
| [prefer-wait-for](docs/rules/prefer-wait-for.md)                       | Use `waitFor` instead of deprecated wait methods                           |                                                                           | ![fixable-badge][] |
>>>>>>> f78720d3

[build-badge]: https://img.shields.io/travis/testing-library/eslint-plugin-testing-library?style=flat-square
[build-url]: https://travis-ci.org/testing-library/eslint-plugin-testing-library
[version-badge]: https://img.shields.io/npm/v/eslint-plugin-testing-library?style=flat-square
[version-url]: https://www.npmjs.com/package/eslint-plugin-testing-library
[license-badge]: https://img.shields.io/npm/l/eslint-plugin-testing-library?style=flat-square
[license-url]: https://github.com/belco90/eslint-plugin-testing-library/blob/master/license
[pr-badge]: https://img.shields.io/badge/PRs-welcome-brightgreen.svg?style=flat-square
[pr-url]: http://makeapullrequest.com
[gh-watchers-badge]: https://img.shields.io/github/watchers/Belco90/eslint-plugin-testing-library?style=social
[gh-watchers-url]: https://github.com/belco90/eslint-plugin-testing-library/watchers
[gh-stars-badge]: https://img.shields.io/github/stars/Belco90/eslint-plugin-testing-library?style=social
[gh-stars-url]: https://github.com/belco90/eslint-plugin-testing-library/stargazers
[tweet-badge]: https://img.shields.io/twitter/url?style=social&url=https%3A%2F%2Fgithub.com%2FBelco90%2Feslint-plugin-testing-library
[tweet-url]: https://twitter.com/intent/tweet?url=https%3a%2f%2fgithub.com%2fbelco90%2feslint-plugin-testing-library&text=check%20out%20eslint-plugin-testing-library%20by%20@belcodev
[dom-badge]: https://img.shields.io/badge/%F0%9F%90%99-DOM-black?style=flat-square
[fixable-badge]: https://img.shields.io/badge/fixable-success?style=flat-square
[angular-badge]: https://img.shields.io/badge/-Angular-black?style=flat-square&logo=angular&logoColor=white&labelColor=DD0031&color=black
[react-badge]: https://img.shields.io/badge/-React-black?style=flat-square&logo=react&logoColor=white&labelColor=61DAFB&color=black
[vue-badge]: https://img.shields.io/badge/-Vue-black?style=flat-square&logo=vue.js&logoColor=white&labelColor=4FC08D&color=black

## Contributors ✨

Thanks goes to these wonderful people ([emoji key](https://allcontributors.org/docs/en/emoji-key)):

<!-- ALL-CONTRIBUTORS-LIST:START - Do not remove or modify this section -->
<!-- prettier-ignore-start -->
<!-- markdownlint-disable -->
<table>
  <tr>
    <td align="center"><a href="https://mario.dev"><img src="https://avatars1.githubusercontent.com/u/2677072?v=4" width="100px;" alt=""/><br /><sub><b>Mario Beltrán Alarcón</b></sub></a><br /><a href="https://github.com/testing-library/eslint-plugin-testing-library/commits?author=Belco90" title="Code">💻</a> <a href="https://github.com/testing-library/eslint-plugin-testing-library/commits?author=Belco90" title="Documentation">📖</a> <a href="https://github.com/testing-library/eslint-plugin-testing-library/pulls?q=is%3Apr+reviewed-by%3ABelco90" title="Reviewed Pull Requests">👀</a> <a href="https://github.com/testing-library/eslint-plugin-testing-library/commits?author=Belco90" title="Tests">⚠️</a> <a href="#infra-Belco90" title="Infrastructure (Hosting, Build-Tools, etc)">🚇</a> <a href="https://github.com/testing-library/eslint-plugin-testing-library/issues?q=author%3ABelco90" title="Bug reports">🐛</a></td>
    <td align="center"><a href="http://thomlom.dev"><img src="https://avatars3.githubusercontent.com/u/16003285?v=4" width="100px;" alt=""/><br /><sub><b>Thomas Lombart</b></sub></a><br /><a href="https://github.com/testing-library/eslint-plugin-testing-library/commits?author=thomlom" title="Code">💻</a> <a href="https://github.com/testing-library/eslint-plugin-testing-library/commits?author=thomlom" title="Documentation">📖</a> <a href="https://github.com/testing-library/eslint-plugin-testing-library/pulls?q=is%3Apr+reviewed-by%3Athomlom" title="Reviewed Pull Requests">👀</a> <a href="https://github.com/testing-library/eslint-plugin-testing-library/commits?author=thomlom" title="Tests">⚠️</a> <a href="#infra-thomlom" title="Infrastructure (Hosting, Build-Tools, etc)">🚇</a></td>
    <td align="center"><a href="https://github.com/benmonro"><img src="https://avatars3.githubusercontent.com/u/399236?v=4" width="100px;" alt=""/><br /><sub><b>Ben Monro</b></sub></a><br /><a href="https://github.com/testing-library/eslint-plugin-testing-library/commits?author=benmonro" title="Code">💻</a> <a href="https://github.com/testing-library/eslint-plugin-testing-library/commits?author=benmonro" title="Documentation">📖</a> <a href="https://github.com/testing-library/eslint-plugin-testing-library/commits?author=benmonro" title="Tests">⚠️</a></td>
    <td align="center"><a href="https://emmenko.org/"><img src="https://avatars2.githubusercontent.com/u/1110551?v=4" width="100px;" alt=""/><br /><sub><b>Nicola Molinari</b></sub></a><br /><a href="https://github.com/testing-library/eslint-plugin-testing-library/commits?author=emmenko" title="Code">💻</a> <a href="https://github.com/testing-library/eslint-plugin-testing-library/commits?author=emmenko" title="Tests">⚠️</a> <a href="https://github.com/testing-library/eslint-plugin-testing-library/commits?author=emmenko" title="Documentation">📖</a> <a href="https://github.com/testing-library/eslint-plugin-testing-library/pulls?q=is%3Apr+reviewed-by%3Aemmenko" title="Reviewed Pull Requests">👀</a></td>
    <td align="center"><a href="https://aarongarciah.com"><img src="https://avatars0.githubusercontent.com/u/7225802?v=4" width="100px;" alt=""/><br /><sub><b>Aarón García Hervás</b></sub></a><br /><a href="https://github.com/testing-library/eslint-plugin-testing-library/commits?author=aarongarciah" title="Documentation">📖</a></td>
    <td align="center"><a href="https://www.matej.snuderl.si/"><img src="https://avatars3.githubusercontent.com/u/8524109?v=4" width="100px;" alt=""/><br /><sub><b>Matej Šnuderl</b></sub></a><br /><a href="#ideas-Meemaw" title="Ideas, Planning, & Feedback">🤔</a> <a href="https://github.com/testing-library/eslint-plugin-testing-library/commits?author=Meemaw" title="Documentation">📖</a></td>
    <td align="center"><a href="https://afontcu.dev"><img src="https://avatars0.githubusercontent.com/u/9197791?v=4" width="100px;" alt=""/><br /><sub><b>Adrià Fontcuberta</b></sub></a><br /><a href="https://github.com/testing-library/eslint-plugin-testing-library/commits?author=afontcu" title="Code">💻</a> <a href="https://github.com/testing-library/eslint-plugin-testing-library/commits?author=afontcu" title="Tests">⚠️</a></td>
  </tr>
  <tr>
    <td align="center"><a href="https://github.com/jonaldinger"><img src="https://avatars1.githubusercontent.com/u/663362?v=4" width="100px;" alt=""/><br /><sub><b>Jon Aldinger</b></sub></a><br /><a href="https://github.com/testing-library/eslint-plugin-testing-library/commits?author=jonaldinger" title="Documentation">📖</a></td>
    <td align="center"><a href="http://www.thomasknickman.com"><img src="https://avatars1.githubusercontent.com/u/2933988?v=4" width="100px;" alt=""/><br /><sub><b>Thomas Knickman</b></sub></a><br /><a href="https://github.com/testing-library/eslint-plugin-testing-library/commits?author=tknickman" title="Code">💻</a> <a href="https://github.com/testing-library/eslint-plugin-testing-library/commits?author=tknickman" title="Documentation">📖</a> <a href="https://github.com/testing-library/eslint-plugin-testing-library/commits?author=tknickman" title="Tests">⚠️</a></td>
    <td align="center"><a href="http://exercism.io/profiles/wolverineks/619ce225090a43cb891d2edcbbf50401"><img src="https://avatars2.githubusercontent.com/u/8462274?v=4" width="100px;" alt=""/><br /><sub><b>Kevin Sullivan</b></sub></a><br /><a href="https://github.com/testing-library/eslint-plugin-testing-library/commits?author=wolverineks" title="Documentation">📖</a></td>
    <td align="center"><a href="https://kubajastrz.com"><img src="https://avatars0.githubusercontent.com/u/6443113?v=4" width="100px;" alt=""/><br /><sub><b>Jakub Jastrzębski</b></sub></a><br /><a href="https://github.com/testing-library/eslint-plugin-testing-library/commits?author=KubaJastrz" title="Code">💻</a> <a href="https://github.com/testing-library/eslint-plugin-testing-library/commits?author=KubaJastrz" title="Documentation">📖</a> <a href="https://github.com/testing-library/eslint-plugin-testing-library/commits?author=KubaJastrz" title="Tests">⚠️</a></td>
    <td align="center"><a href="http://arvigeus.github.com"><img src="https://avatars2.githubusercontent.com/u/4872470?v=4" width="100px;" alt=""/><br /><sub><b>Nikolay Stoynov</b></sub></a><br /><a href="https://github.com/testing-library/eslint-plugin-testing-library/commits?author=arvigeus" title="Documentation">📖</a></td>
    <td align="center"><a href="https://marudor.de"><img src="https://avatars0.githubusercontent.com/u/1881725?v=4" width="100px;" alt=""/><br /><sub><b>marudor</b></sub></a><br /><a href="https://github.com/testing-library/eslint-plugin-testing-library/commits?author=marudor" title="Code">💻</a> <a href="https://github.com/testing-library/eslint-plugin-testing-library/commits?author=marudor" title="Tests">⚠️</a></td>
    <td align="center"><a href="http://timdeschryver.dev"><img src="https://avatars1.githubusercontent.com/u/28659384?v=4" width="100px;" alt=""/><br /><sub><b>Tim Deschryver</b></sub></a><br /><a href="https://github.com/testing-library/eslint-plugin-testing-library/commits?author=timdeschryver" title="Code">💻</a> <a href="https://github.com/testing-library/eslint-plugin-testing-library/commits?author=timdeschryver" title="Documentation">📖</a> <a href="#ideas-timdeschryver" title="Ideas, Planning, & Feedback">🤔</a> <a href="https://github.com/testing-library/eslint-plugin-testing-library/pulls?q=is%3Apr+reviewed-by%3Atimdeschryver" title="Reviewed Pull Requests">👀</a> <a href="https://github.com/testing-library/eslint-plugin-testing-library/commits?author=timdeschryver" title="Tests">⚠️</a> <a href="https://github.com/testing-library/eslint-plugin-testing-library/issues?q=author%3Atimdeschryver" title="Bug reports">🐛</a> <a href="#infra-timdeschryver" title="Infrastructure (Hosting, Build-Tools, etc)">🚇</a> <a href="#platform-timdeschryver" title="Packaging/porting to new platform">📦</a></td>
  </tr>
  <tr>
    <td align="center"><a href="http://tdeekens.name"><img src="https://avatars3.githubusercontent.com/u/1877073?v=4" width="100px;" alt=""/><br /><sub><b>Tobias Deekens</b></sub></a><br /><a href="https://github.com/testing-library/eslint-plugin-testing-library/issues?q=author%3Atdeekens" title="Bug reports">🐛</a></td>
    <td align="center"><a href="https://github.com/victorandcode"><img src="https://avatars0.githubusercontent.com/u/18427801?v=4" width="100px;" alt=""/><br /><sub><b>Victor Cordova</b></sub></a><br /><a href="https://github.com/testing-library/eslint-plugin-testing-library/commits?author=victorandcode" title="Code">💻</a> <a href="https://github.com/testing-library/eslint-plugin-testing-library/commits?author=victorandcode" title="Tests">⚠️</a> <a href="https://github.com/testing-library/eslint-plugin-testing-library/issues?q=author%3Avictorandcode" title="Bug reports">🐛</a></td>
    <td align="center"><a href="https://github.com/dmitry-lobanov"><img src="https://avatars0.githubusercontent.com/u/7376755?v=4" width="100px;" alt=""/><br /><sub><b>Dmitry Lobanov</b></sub></a><br /><a href="https://github.com/testing-library/eslint-plugin-testing-library/commits?author=dmitry-lobanov" title="Code">💻</a> <a href="https://github.com/testing-library/eslint-plugin-testing-library/commits?author=dmitry-lobanov" title="Tests">⚠️</a></td>
    <td align="center"><a href="https://kentcdodds.com"><img src="https://avatars0.githubusercontent.com/u/1500684?v=4" width="100px;" alt=""/><br /><sub><b>Kent C. Dodds</b></sub></a><br /><a href="https://github.com/testing-library/eslint-plugin-testing-library/issues?q=author%3Akentcdodds" title="Bug reports">🐛</a></td>
    <td align="center"><a href="https://github.com/gndelia"><img src="https://avatars1.githubusercontent.com/u/352474?v=4" width="100px;" alt=""/><br /><sub><b>Gonzalo D'Elia</b></sub></a><br /><a href="https://github.com/testing-library/eslint-plugin-testing-library/commits?author=gndelia" title="Code">💻</a> <a href="https://github.com/testing-library/eslint-plugin-testing-library/commits?author=gndelia" title="Tests">⚠️</a> <a href="https://github.com/testing-library/eslint-plugin-testing-library/commits?author=gndelia" title="Documentation">📖</a> <a href="https://github.com/testing-library/eslint-plugin-testing-library/pulls?q=is%3Apr+reviewed-by%3Agndelia" title="Reviewed Pull Requests">👀</a></td>
    <td align="center"><a href="https://github.com/jmcriffey"><img src="https://avatars0.githubusercontent.com/u/2831294?v=4" width="100px;" alt=""/><br /><sub><b>Jeff Rifwald</b></sub></a><br /><a href="https://github.com/testing-library/eslint-plugin-testing-library/commits?author=jmcriffey" title="Documentation">📖</a></td>
    <td align="center"><a href="https://blog.lourenci.com/"><img src="https://avatars3.githubusercontent.com/u/2339362?v=4" width="100px;" alt=""/><br /><sub><b>Leandro Lourenci</b></sub></a><br /><a href="https://github.com/testing-library/eslint-plugin-testing-library/issues?q=author%3Alourenci" title="Bug reports">🐛</a> <a href="https://github.com/testing-library/eslint-plugin-testing-library/commits?author=lourenci" title="Code">💻</a> <a href="https://github.com/testing-library/eslint-plugin-testing-library/commits?author=lourenci" title="Tests">⚠️</a></td>
  </tr>
  <tr>
    <td align="center"><a href="https://xxxl.digital/"><img src="https://avatars2.githubusercontent.com/u/42043025?v=4" width="100px;" alt=""/><br /><sub><b>Miguel Erja González</b></sub></a><br /><a href="https://github.com/testing-library/eslint-plugin-testing-library/issues?q=author%3Amiguelerja" title="Bug reports">🐛</a></td>
    <td align="center"><a href="http://pustovalov.dev"><img src="https://avatars2.githubusercontent.com/u/1568885?v=4" width="100px;" alt=""/><br /><sub><b>Pavel Pustovalov</b></sub></a><br /><a href="https://github.com/testing-library/eslint-plugin-testing-library/issues?q=author%3Apustovalov" title="Bug reports">🐛</a></td>
    <td align="center"><a href="https://github.com/jrparish"><img src="https://avatars3.githubusercontent.com/u/5173987?v=4" width="100px;" alt=""/><br /><sub><b>Jacob Parish</b></sub></a><br /><a href="https://github.com/testing-library/eslint-plugin-testing-library/issues?q=author%3Ajrparish" title="Bug reports">🐛</a> <a href="https://github.com/testing-library/eslint-plugin-testing-library/commits?author=jrparish" title="Code">💻</a> <a href="https://github.com/testing-library/eslint-plugin-testing-library/commits?author=jrparish" title="Tests">⚠️</a></td>
    <td align="center"><a href="https://nickmccurdy.com/"><img src="https://avatars0.githubusercontent.com/u/927220?v=4" width="100px;" alt=""/><br /><sub><b>Nick McCurdy</b></sub></a><br /><a href="#ideas-nickmccurdy" title="Ideas, Planning, & Feedback">🤔</a> <a href="https://github.com/testing-library/eslint-plugin-testing-library/commits?author=nickmccurdy" title="Code">💻</a> <a href="https://github.com/testing-library/eslint-plugin-testing-library/pulls?q=is%3Apr+reviewed-by%3Anickmccurdy" title="Reviewed Pull Requests">👀</a></td>
    <td align="center"><a href="https://stefancameron.com/"><img src="https://avatars3.githubusercontent.com/u/2855350?v=4" width="100px;" alt=""/><br /><sub><b>Stefan Cameron</b></sub></a><br /><a href="https://github.com/testing-library/eslint-plugin-testing-library/issues?q=author%3Astefcameron" title="Bug reports">🐛</a></td>
    <td align="center"><a href="https://www.linkedin.com/in/mateusfelix/"><img src="https://avatars2.githubusercontent.com/u/4968788?v=4" width="100px;" alt=""/><br /><sub><b>Mateus Felix</b></sub></a><br /><a href="https://github.com/testing-library/eslint-plugin-testing-library/commits?author=thebinaryfelix" title="Code">💻</a> <a href="https://github.com/testing-library/eslint-plugin-testing-library/commits?author=thebinaryfelix" title="Tests">⚠️</a> <a href="https://github.com/testing-library/eslint-plugin-testing-library/commits?author=thebinaryfelix" title="Documentation">📖</a></td>
    <td align="center"><a href="https://github.com/renatoagds"><img src="https://avatars2.githubusercontent.com/u/1663717?v=4" width="100px;" alt=""/><br /><sub><b>Renato Augusto Gama dos Santos</b></sub></a><br /><a href="#ideas-renatoagds" title="Ideas, Planning, & Feedback">🤔</a> <a href="https://github.com/testing-library/eslint-plugin-testing-library/commits?author=renatoagds" title="Code">💻</a> <a href="https://github.com/testing-library/eslint-plugin-testing-library/commits?author=renatoagds" title="Documentation">📖</a> <a href="https://github.com/testing-library/eslint-plugin-testing-library/commits?author=renatoagds" title="Tests">⚠️</a></td>
  </tr>
  <tr>
    <td align="center"><a href="https://github.com/codecog"><img src="https://avatars0.githubusercontent.com/u/5106076?v=4" width="100px;" alt=""/><br /><sub><b>Josh Kelly</b></sub></a><br /><a href="https://github.com/testing-library/eslint-plugin-testing-library/commits?author=codecog" title="Code">💻</a></td>
    <td align="center"><a href="http://aless.co"><img src="https://avatars0.githubusercontent.com/u/5139846?v=4" width="100px;" alt=""/><br /><sub><b>Alessia Bellisario</b></sub></a><br /><a href="https://github.com/testing-library/eslint-plugin-testing-library/commits?author=alessbell" title="Code">💻</a> <a href="https://github.com/testing-library/eslint-plugin-testing-library/commits?author=alessbell" title="Tests">⚠️</a> <a href="https://github.com/testing-library/eslint-plugin-testing-library/commits?author=alessbell" title="Documentation">📖</a></td>
    <td align="center"><a href="https://skovy.dev"><img src="https://avatars1.githubusercontent.com/u/5247455?v=4" width="100px;" alt=""/><br /><sub><b>Spencer Miskoviak</b></sub></a><br /><a href="https://github.com/testing-library/eslint-plugin-testing-library/commits?author=skovy" title="Code">💻</a> <a href="https://github.com/testing-library/eslint-plugin-testing-library/commits?author=skovy" title="Tests">⚠️</a> <a href="https://github.com/testing-library/eslint-plugin-testing-library/commits?author=skovy" title="Documentation">📖</a> <a href="#ideas-skovy" title="Ideas, Planning, & Feedback">🤔</a></td>
    <td align="center"><a href="https://twitter.com/Gpx"><img src="https://avatars0.githubusercontent.com/u/767959?v=4" width="100px;" alt=""/><br /><sub><b>Giorgio Polvara</b></sub></a><br /><a href="https://github.com/testing-library/eslint-plugin-testing-library/commits?author=Gpx" title="Code">💻</a> <a href="https://github.com/testing-library/eslint-plugin-testing-library/commits?author=Gpx" title="Tests">⚠️</a> <a href="https://github.com/testing-library/eslint-plugin-testing-library/commits?author=Gpx" title="Documentation">📖</a></td>
    <td align="center"><a href="https://github.com/jdanil"><img src="https://avatars0.githubusercontent.com/u/8342105?v=4" width="100px;" alt=""/><br /><sub><b>Josh David</b></sub></a><br /><a href="https://github.com/testing-library/eslint-plugin-testing-library/commits?author=jdanil" title="Documentation">📖</a></td>
<<<<<<< HEAD
    <td align="center"><a href="https://michaeldeboey.be"><img src="https://avatars3.githubusercontent.com/u/6643991?v=4" width="100px;" alt=""/><br /><sub><b>Michaël De Boey</b></sub></a><br /><a href="https://github.com/testing-library/eslint-plugin-testing-library/commits?author=MichaelDeBoey" title="Code">💻</a> <a href="#platform-MichaelDeBoey" title="Packaging/porting to new platform">📦</a></td>
=======
    <td align="center"><a href="https://michaeldeboey.be"><img src="https://avatars3.githubusercontent.com/u/6643991?v=4" width="100px;" alt=""/><br /><sub><b>Michaël De Boey</b></sub></a><br /><a href="https://github.com/testing-library/eslint-plugin-testing-library/commits?author=MichaelDeBoey" title="Code">💻</a> <a href="#platform-MichaelDeBoey" title="Packaging/porting to new platform">📦</a> <a href="#maintenance-MichaelDeBoey" title="Maintenance">🚧</a></td>
>>>>>>> f78720d3
  </tr>
</table>

<!-- markdownlint-enable -->
<!-- prettier-ignore-end -->

<!-- ALL-CONTRIBUTORS-LIST:END -->

This project follows the [all-contributors](https://github.com/all-contributors/all-contributors) specification. Contributions of any kind welcome!<|MERGE_RESOLUTION|>--- conflicted
+++ resolved
@@ -23,13 +23,8 @@
 [![Tweet][tweet-badge]][tweet-url]
 
 <!-- ALL-CONTRIBUTORS-BADGE:START - Do not remove or modify this section -->
-<<<<<<< HEAD
 
 [![All Contributors](https://img.shields.io/badge/all_contributors-34-orange.svg?style=flat-square)](#contributors-)
-
-=======
-[![All Contributors](https://img.shields.io/badge/all_contributors-34-orange.svg?style=flat-square)](#contributors-)
->>>>>>> f78720d3
 <!-- ALL-CONTRIBUTORS-BADGE:END -->
 
 ## Installation
@@ -129,7 +124,6 @@
 
 ## Supported Rules
 
-<<<<<<< HEAD
 | Rule                                                                             | Description                                                                              | Configurations                                                    | Fixable            |
 | -------------------------------------------------------------------------------- | ---------------------------------------------------------------------------------------- | ----------------------------------------------------------------- | ------------------ |
 | [await-async-query](docs/rules/await-async-query.md)                             | Enforce async queries to have proper `await`                                             | ![dom-badge][] ![angular-badge][] ![react-badge][] ![vue-badge][] |                    |
@@ -148,6 +142,7 @@
 | [no-side-effects-wait-for](docs/rules/no-side-effects-wait-for.md)               | Disallow the use of side effects inside `waitFor`                                        |                                                                   |                    |
 | [no-wait-for-empty-callback](docs/rules/no-wait-for-empty-callback.md)           | Disallow empty callbacks for `waitFor` and `waitForElementToBeRemoved`                   | ![dom-badge][] ![angular-badge][] ![react-badge][] ![vue-badge][] |                    |
 | [no-wait-for-snapshot](docs/rules/no-wait-for-snapshot.md)                       | Ensures no snapshot is generated inside of a `waitFor` call                              |                                                                   |                    |
+| [no-wait-for-snapshot](docs/rules/no-wait-for-snapshot.md)             | Ensures no snapshot is generated inside of a `waitFor` call                |                                                                           |                    |
 | [prefer-explicit-assert](docs/rules/prefer-explicit-assert.md)                   | Suggest using explicit assertions rather than just `getBy*` queries                      |                                                                   |                    |
 | [prefer-find-by](docs/rules/prefer-find-by.md)                                   | Suggest using `findBy*` methods instead of the `waitFor` + `getBy` queries               | ![dom-badge][] ![angular-badge][] ![react-badge][] ![vue-badge][] | ![fixable-badge][] |
 | [prefer-presence-queries](docs/rules/prefer-presence-queries.md)                 | Enforce specific queries when checking element is present or not                         |                                                                   |                    |
@@ -155,26 +150,6 @@
 | [prefer-screen-queries](docs/rules/prefer-screen-queries.md)                     | Suggest using screen while using queries                                                 | ![dom-badge][] ![angular-badge][] ![react-badge][] ![vue-badge][] |                    |
 | [prefer-wait-for](docs/rules/prefer-wait-for.md)                                 | Use `waitFor` instead of deprecated wait methods                                         |                                                                   | ![fixable-badge][] |
 | [render-result-naming-convention](docs/rules/render-result-naming-convention.md) | Enforce a valid naming for return value from `render`                                    | ![angular-badge][] ![react-badge][] ![vue-badge][]                |                    |
-=======
-| Rule                                                                   | Description                                                                | Configurations                                                            | Fixable            |
-| ---------------------------------------------------------------------- | -------------------------------------------------------------------------- | ------------------------------------------------------------------------- | ------------------ |
-| [await-async-query](docs/rules/await-async-query.md)                   | Enforce async queries to have proper `await`                               | ![recommended-badge][] ![angular-badge][] ![react-badge][] ![vue-badge][] |                    |
-| [await-async-utils](docs/rules/await-async-utils.md)                   | Enforce async utils to be awaited properly                                 | ![recommended-badge][] ![angular-badge][] ![react-badge][] ![vue-badge][] |                    |
-| [await-fire-event](docs/rules/await-fire-event.md)                     | Enforce async fire event methods to be awaited                             | ![vue-badge][]                                                            |                    |
-| [consistent-data-testid](docs/rules/consistent-data-testid.md)         | Ensure `data-testid` values match a provided regex.                        |                                                                           |                    |
-| [no-await-sync-query](docs/rules/no-await-sync-query.md)               | Disallow unnecessary `await` for sync queries                              | ![recommended-badge][] ![angular-badge][] ![react-badge][] ![vue-badge][] |                    |
-| [no-debug](docs/rules/no-debug.md)                                     | Disallow the use of `debug`                                                | ![angular-badge][] ![react-badge][] ![vue-badge][]                        |                    |
-| [no-dom-import](docs/rules/no-dom-import.md)                           | Disallow importing from DOM Testing Library                                | ![angular-badge][] ![react-badge][] ![vue-badge][]                        | ![fixable-badge][] |
-| [no-manual-cleanup](docs/rules/no-manual-cleanup.md)                   | Disallow the use of `cleanup`                                              |                                                                           |                    |
-| [no-render-in-setup](docs/rules/no-render-in-setup.md)                 | Disallow the use of `render` in setup functions                            |                                                                           |                    |
-| [no-wait-for-empty-callback](docs/rules/no-wait-for-empty-callback.md) | Disallow empty callbacks for `waitFor` and `waitForElementToBeRemoved`     |                                                                           |                    |
-| [no-wait-for-snapshot](docs/rules/no-wait-for-snapshot.md)             | Ensures no snapshot is generated inside of a `waitFor` call                |                                                                           |                    |
-| [prefer-explicit-assert](docs/rules/prefer-explicit-assert.md)         | Suggest using explicit assertions rather than just `getBy*` queries        |                                                                           |                    |
-| [prefer-find-by](docs/rules/prefer-find-by.md)                         | Suggest using `findBy*` methods instead of the `waitFor` + `getBy` queries | ![recommended-badge][] ![angular-badge][] ![react-badge][] ![vue-badge][] | ![fixable-badge][] |
-| [prefer-presence-queries](docs/rules/prefer-presence-queries.md)       | Enforce specific queries when checking element is present or not           |                                                                           |                    |
-| [prefer-screen-queries](docs/rules/prefer-screen-queries.md)           | Suggest using screen while using queries                                   |                                                                           |                    |
-| [prefer-wait-for](docs/rules/prefer-wait-for.md)                       | Use `waitFor` instead of deprecated wait methods                           |                                                                           | ![fixable-badge][] |
->>>>>>> f78720d3
 
 [build-badge]: https://img.shields.io/travis/testing-library/eslint-plugin-testing-library?style=flat-square
 [build-url]: https://travis-ci.org/testing-library/eslint-plugin-testing-library
@@ -246,11 +221,7 @@
     <td align="center"><a href="https://skovy.dev"><img src="https://avatars1.githubusercontent.com/u/5247455?v=4" width="100px;" alt=""/><br /><sub><b>Spencer Miskoviak</b></sub></a><br /><a href="https://github.com/testing-library/eslint-plugin-testing-library/commits?author=skovy" title="Code">💻</a> <a href="https://github.com/testing-library/eslint-plugin-testing-library/commits?author=skovy" title="Tests">⚠️</a> <a href="https://github.com/testing-library/eslint-plugin-testing-library/commits?author=skovy" title="Documentation">📖</a> <a href="#ideas-skovy" title="Ideas, Planning, & Feedback">🤔</a></td>
     <td align="center"><a href="https://twitter.com/Gpx"><img src="https://avatars0.githubusercontent.com/u/767959?v=4" width="100px;" alt=""/><br /><sub><b>Giorgio Polvara</b></sub></a><br /><a href="https://github.com/testing-library/eslint-plugin-testing-library/commits?author=Gpx" title="Code">💻</a> <a href="https://github.com/testing-library/eslint-plugin-testing-library/commits?author=Gpx" title="Tests">⚠️</a> <a href="https://github.com/testing-library/eslint-plugin-testing-library/commits?author=Gpx" title="Documentation">📖</a></td>
     <td align="center"><a href="https://github.com/jdanil"><img src="https://avatars0.githubusercontent.com/u/8342105?v=4" width="100px;" alt=""/><br /><sub><b>Josh David</b></sub></a><br /><a href="https://github.com/testing-library/eslint-plugin-testing-library/commits?author=jdanil" title="Documentation">📖</a></td>
-<<<<<<< HEAD
-    <td align="center"><a href="https://michaeldeboey.be"><img src="https://avatars3.githubusercontent.com/u/6643991?v=4" width="100px;" alt=""/><br /><sub><b>Michaël De Boey</b></sub></a><br /><a href="https://github.com/testing-library/eslint-plugin-testing-library/commits?author=MichaelDeBoey" title="Code">💻</a> <a href="#platform-MichaelDeBoey" title="Packaging/porting to new platform">📦</a></td>
-=======
     <td align="center"><a href="https://michaeldeboey.be"><img src="https://avatars3.githubusercontent.com/u/6643991?v=4" width="100px;" alt=""/><br /><sub><b>Michaël De Boey</b></sub></a><br /><a href="https://github.com/testing-library/eslint-plugin-testing-library/commits?author=MichaelDeBoey" title="Code">💻</a> <a href="#platform-MichaelDeBoey" title="Packaging/porting to new platform">📦</a> <a href="#maintenance-MichaelDeBoey" title="Maintenance">🚧</a></td>
->>>>>>> f78720d3
   </tr>
 </table>
 
